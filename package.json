--- conflicted
+++ resolved
@@ -23,11 +23,8 @@
   },
   "dependencies": {
     "axios": "^0.26.1",
-<<<<<<< HEAD
     "axios-retry": "^3.5.1",
-=======
     "bottleneck": "^2.19.5",
->>>>>>> 781bd4df
     "lucid-cardano": "^0.8.7"
   },
   "devDependencies": {

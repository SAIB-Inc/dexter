--- conflicted
+++ resolved
@@ -32,11 +32,7 @@
     "int64-buffer": "^1.0.1",
     "js-encoding-utils": "^0.7.3",
     "lodash": "^4.17.21",
-<<<<<<< HEAD
-    "lucid-cardano": "^0.10.11"
-=======
     "lucid-cardano": "npm:@lucid-evolution/lucid@^0.4.29"
->>>>>>> db7cbdee
   },
   "devDependencies": {
     "@babel/core": "^7.21.4",

--- conflicted
+++ resolved
@@ -2,13 +2,11 @@
 
 All notable changes to Dexter will be documented in this file.
 
-<<<<<<< HEAD
 ## [UNRELEASED]
 - SundaeSwap v3 implementation
-=======
+
 ## [v5.2.0]
 - Add `withMinimumReceive(minReceive: bigint)` to SwapRequest
->>>>>>> 5c6d6adc
 
 ## [v5.1.0]
 - Fix cancelling orders for each DEX

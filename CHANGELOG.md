# Changelog

All notable changes to Dexter will be documented in this file.

## [UNRELEASED]

- Adjust Kupo & Blockfrost data providers to accept an optional `RequestConfig`.
- Cleanup around asset filtering when using `FetchRequest.getLiquidityPools()`.
- Add `FetchRequest.getLiquidityPoolState()` helper to get the latest state for a liquidity pool.
- Liquidity pool fee fix for SundaeSwap when constructing pools from on-chain data. 
<<<<<<< HEAD
- Add `SwapRequest.withSwapOutAmount(bigint)` to calculate the estimated swap in amount.
- Add `SwapRequest.withSwapOutToken(Token)` to allow crafting a SwapRequest given the swap out token.
=======
- Update `FetchRequest.forDexs()` to `FetchRequest.onDexs()`.
- Update `FetchRequest.forAllDexs()` to `FetchRequest.onAllDexs()`.
- Add `FetchRequest.forTokens()` & `FetchRequest.forTokenPairs()` for filtering pools containing tokens/token pairs.
>>>>>>> 51f81bdc
<|MERGE_RESOLUTION|>--- conflicted
+++ resolved
@@ -8,11 +8,8 @@
 - Cleanup around asset filtering when using `FetchRequest.getLiquidityPools()`.
 - Add `FetchRequest.getLiquidityPoolState()` helper to get the latest state for a liquidity pool.
 - Liquidity pool fee fix for SundaeSwap when constructing pools from on-chain data. 
-<<<<<<< HEAD
 - Add `SwapRequest.withSwapOutAmount(bigint)` to calculate the estimated swap in amount.
 - Add `SwapRequest.withSwapOutToken(Token)` to allow crafting a SwapRequest given the swap out token.
-=======
 - Update `FetchRequest.forDexs()` to `FetchRequest.onDexs()`.
 - Update `FetchRequest.forAllDexs()` to `FetchRequest.onAllDexs()`.
-- Add `FetchRequest.forTokens()` & `FetchRequest.forTokenPairs()` for filtering pools containing tokens/token pairs.
->>>>>>> 51f81bdc
+- Add `FetchRequest.forTokens()` & `FetchRequest.forTokenPairs()` for filtering pools containing tokens/token pairs.
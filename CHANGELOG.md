# Changelog

All notable changes to Dexter will be documented in this file.

## [v4.2.0]
- Fix WR price impact formula for 0 decimals
- Rename Asset identifier function
- Include '/' helper function for proxy URLs
- Add export for SplitSwapRequest
- Add tests for DexTransaction events
- Fix `withSwapOutAmountMappings` for split swap requests
<<<<<<< HEAD
- Allow non-existing staking key hash when constructing order
- TeddySwap integration
=======
- Add fetching for total LP tokens for liquidity pools
>>>>>>> 2643b7e0

## [v4.1.0]
- Support for multi-dex swap requests.

## [v4.0.2]
- Fix pool identifiers & LP token for Minswap.

## [v4.0.1]
- Remove total LP tokens from fetched data. This data is not needed for swapping, and wastes a lot of network requests.
- Add `setProviderForDex()` to use different data providers for each DEX.

## [v3.0.3]
- Fix for Minswap calculations with pool fee percents to round before casting.

## [v3.0.2]
- Update DEX template definitions to use a copy of the template, rather than altering the original.
- Fix for WingRiders API.

## [v3.0.1]

- Fix for WingRiders price impact calculation when using a non ADA swap in token.
- Expose address payments in `DexTransaction` instance.
- Update DEX `name` variable to `identifier` to resolve browser related issue with reserved words.

## [v2.0.0]

- Adjust Kupo & Blockfrost data providers to accept an optional `RequestConfig`.
- Cleanup around asset filtering when using `FetchRequest.getLiquidityPools()`.
- Add `FetchRequest.getLiquidityPoolState()` helper to get the latest state for a liquidity pool.
- Liquidity pool fee fix for SundaeSwap when constructing pools from on-chain data. 
- Add ability to retry API requests in the `RequestConfig` options. 
- Add handling for Blockfrost API limit cooldown. 
- Add `SwapRequest.withSwapOutAmount(bigint)` to calculate the estimated swap in amount.
- Add `SwapRequest.withSwapOutToken(Token)` to allow crafting a SwapRequest given the swap out token.
- Update `FetchRequest.forDexs()` to `FetchRequest.onDexs()`.
- Update `FetchRequest.forAllDexs()` to `FetchRequest.onAllDexs()`.
- Add `FetchRequest.forTokens()` & `FetchRequest.forTokenPairs()` for filtering pools containing tokens/token pairs.
- Fix for encrypted Minswap API responses (API still has hard call limits). <|MERGE_RESOLUTION|>--- conflicted
+++ resolved
@@ -1,6 +1,9 @@
 # Changelog
 
 All notable changes to Dexter will be documented in this file.
+
+## [UNRELEASED]
+- TeddySwap integration
 
 ## [v4.2.0]
 - Fix WR price impact formula for 0 decimals
@@ -9,12 +12,8 @@
 - Add export for SplitSwapRequest
 - Add tests for DexTransaction events
 - Fix `withSwapOutAmountMappings` for split swap requests
-<<<<<<< HEAD
 - Allow non-existing staking key hash when constructing order
-- TeddySwap integration
-=======
 - Add fetching for total LP tokens for liquidity pools
->>>>>>> 2643b7e0
 
 ## [v4.1.0]
 - Support for multi-dex swap requests.

# Changelog

All notable changes to Dexter will be documented in this file.

## [UNRELEASED]
<<<<<<< HEAD
- SundaeSwap v3 implementation
=======
- Minswap v2 integration
>>>>>>> a78ac02c

## [v5.2.0]
- Add `withMinimumReceive(minReceive: bigint)` to SwapRequest

## [v5.1.0]
- Fix cancelling orders for each DEX
- Add new split cancel order request

## [v5.0.0]
- TeddySwap integration
- Spectrum integration

## [v4.2.0]
- Fix WR price impact formula for 0 decimals
- Rename Asset identifier function
- Include '/' helper function for proxy URLs
- Add export for SplitSwapRequest
- Add tests for DexTransaction events
- Fix `withSwapOutAmountMappings` for split swap requests
- Add fetching for total LP tokens for liquidity pools

## [v4.1.0]
- Support for multi-dex swap requests.

## [v4.0.2]
- Fix pool identifiers & LP token for Minswap.

## [v4.0.1]
- Remove total LP tokens from fetched data. This data is not needed for swapping, and wastes a lot of network requests.
- Add `setProviderForDex()` to use different data providers for each DEX.

## [v3.0.3]
- Fix for Minswap calculations with pool fee percents to round before casting.

## [v3.0.2]
- Update DEX template definitions to use a copy of the template, rather than altering the original.
- Fix for WingRiders API.

## [v3.0.1]

- Fix for WingRiders price impact calculation when using a non ADA swap in token.
- Expose address payments in `DexTransaction` instance.
- Update DEX `name` variable to `identifier` to resolve browser related issue with reserved words.

## [v2.0.0]

- Adjust Kupo & Blockfrost data providers to accept an optional `RequestConfig`.
- Cleanup around asset filtering when using `FetchRequest.getLiquidityPools()`.
- Add `FetchRequest.getLiquidityPoolState()` helper to get the latest state for a liquidity pool.
- Liquidity pool fee fix for SundaeSwap when constructing pools from on-chain data. 
- Add ability to retry API requests in the `RequestConfig` options. 
- Add handling for Blockfrost API limit cooldown. 
- Add `SwapRequest.withSwapOutAmount(bigint)` to calculate the estimated swap in amount.
- Add `SwapRequest.withSwapOutToken(Token)` to allow crafting a SwapRequest given the swap out token.
- Update `FetchRequest.forDexs()` to `FetchRequest.onDexs()`.
- Update `FetchRequest.forAllDexs()` to `FetchRequest.onAllDexs()`.
- Add `FetchRequest.forTokens()` & `FetchRequest.forTokenPairs()` for filtering pools containing tokens/token pairs.
- Fix for encrypted Minswap API responses (API still has hard call limits). <|MERGE_RESOLUTION|>--- conflicted
+++ resolved
@@ -3,11 +3,10 @@
 All notable changes to Dexter will be documented in this file.
 
 ## [UNRELEASED]
-<<<<<<< HEAD
-- SundaeSwap v3 implementation
-=======
+- SundaeSwap v3 integration
+
+## [v5.3.0]
 - Minswap v2 integration
->>>>>>> a78ac02c
 
 ## [v5.2.0]
 - Add `withMinimumReceive(minReceive: bigint)` to SwapRequest

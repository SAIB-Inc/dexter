export enum MetadataKey {
  Message = 674,
}

export enum DatumParameterKey {
<<<<<<< HEAD
  /**
   * Generics.
   */
  Action = 'Action',
  CancelDatum = 'CancelDatum',
  TokenPolicyId = 'TokenPolicyId',
  TokenAssetName = 'TokenAssetName',

  /**
   * Swap/wallet info.
   */
  SenderPubKeyHash = 'SenderPubKeyHash',
  SenderStakingKeyHash = 'SenderStakingKeyHash',
  SenderKeyHashes = 'SenderKeyHashes',
  ReceiverPubKeyHash = 'ReceiverPubKeyHash',
  ReceiverStakingKeyHash = 'ReceiverStakingKeyHash',
  SwapInAmount = 'SwapInAmount',
  SwapInTokenPolicyId = 'SwapInTokenPolicyId',
  SwapInTokenAssetName = 'SwapInTokenAssetName',
  SwapOutTokenPolicyId = 'SwapOutTokenPolicyId',
  SwapOutTokenAssetName = 'SwapOutTokenAssetName',
  MinReceive = 'MinReceive',
  Expiration = 'Expiration',
  AllowPartialFill = 'AllowPartialFill',

  /**
   * Trading fees.
   */
  TotalFees = 'TotalFees',
  BatcherFee = 'BatcherFee',
  DepositFee = 'DepositFee',
  ScooperFee = 'ScooperFee',
  OpeningFee = 'OpeningFee',
  FinalFee = 'FinalFee',
  FeesFinalized = 'FeesFinalized',
  MarketOpen = 'MarketOpen',
  ProtocolFee = 'ProtocolFee',
=======
    /**
     * Generics.
     */
    Action = 'Action',
    TokenPolicyId = 'TokenPolicyId',
    TokenAssetName = 'TokenAssetName',
    ReserveA = 'ReserveA',
    ReserveB = 'ReserveB',

    /**
     * Swap/wallet info.
     */
    SenderPubKeyHash = 'SenderPubKeyHash',
    SenderStakingKeyHash = 'SenderStakingKeyHash',
    SenderKeyHashes = 'SenderKeyHashes',
    ReceiverPubKeyHash = 'ReceiverPubKeyHash',
    ReceiverStakingKeyHash = 'ReceiverStakingKeyHash',
    SwapInAmount = 'SwapInAmount',
    SwapInTokenPolicyId = 'SwapInTokenPolicyId',
    SwapInTokenAssetName = 'SwapInTokenAssetName',
    SwapOutTokenPolicyId = 'SwapOutTokenPolicyId',
    SwapOutTokenAssetName = 'SwapOutTokenAssetName',
    MinReceive = 'MinReceive',
    Expiration = 'Expiration',
    AllowPartialFill = 'AllowPartialFill',
    Direction = 'Direction',

    /**
     * Trading fees.
     */
    TotalFees = 'TotalFees',
    BatcherFee = 'BatcherFee',
    DepositFee = 'DepositFee',
    ScooperFee = 'ScooperFee',
    BaseFee = 'BaseFee',
    FeeSharingNumerator = 'FeeSharingNumerator',
>>>>>>> a78ac02c

  /**
   * LP info.
   */
  PoolIdentifier = 'PoolIdentifier',
  TotalLpTokens = 'TotalLpTokens',
  LpTokenPolicyId = 'LpTokenPolicyId',
  LpTokenAssetName = 'LpTokenAssetName',
  LpFee = 'LpFee',
  LpFeeNumerator = 'LpFeeNumerator',
  LpFeeDenominator = 'LpFeeDenominator',
  PoolAssetAPolicyId = 'PoolAssetAPolicyId',
  PoolAssetAAssetName = 'PoolAssetAAssetName',
  PoolAssetATreasury = 'PoolAssetATreasury',
  PoolAssetABarFee = 'PoolAssetABarFee',
  PoolAssetBPolicyId = 'PoolAssetBPolicyId',
  PoolAssetBAssetName = 'PoolAssetBAssetName',
  PoolAssetBTreasury = 'PoolAssetBTreasury',
  PoolAssetBBarFee = 'PoolAssetBBarFee',
  RootKLast = 'RootKLast',
  LastInteraction = 'LastInteraction',
  RequestScriptHash = 'RequestScriptHash',
  StakeAdminPolicy = 'StakeAdminPolicy',
  LqBound = 'LqBound',
}

export enum TransactionStatus {
  Building,
  Signing,
  Submitting,
  Submitted,
  Errored,
}

export enum AddressType {
  Contract,
  Base,
  Enterprise,
}<|MERGE_RESOLUTION|>--- conflicted
+++ resolved
@@ -3,14 +3,15 @@
 }
 
 export enum DatumParameterKey {
-<<<<<<< HEAD
   /**
    * Generics.
    */
   Action = 'Action',
-  CancelDatum = 'CancelDatum',
   TokenPolicyId = 'TokenPolicyId',
   TokenAssetName = 'TokenAssetName',
+  ReserveA = 'ReserveA',
+  ReserveB = 'ReserveB',
+  CancelDatum = 'CancelDatum',
 
   /**
    * Swap/wallet info.
@@ -28,6 +29,7 @@
   MinReceive = 'MinReceive',
   Expiration = 'Expiration',
   AllowPartialFill = 'AllowPartialFill',
+  Direction = 'Direction',
 
   /**
    * Trading fees.
@@ -36,49 +38,13 @@
   BatcherFee = 'BatcherFee',
   DepositFee = 'DepositFee',
   ScooperFee = 'ScooperFee',
+  BaseFee = 'BaseFee',
+  FeeSharingNumerator = 'FeeSharingNumerator',
   OpeningFee = 'OpeningFee',
   FinalFee = 'FinalFee',
   FeesFinalized = 'FeesFinalized',
   MarketOpen = 'MarketOpen',
   ProtocolFee = 'ProtocolFee',
-=======
-    /**
-     * Generics.
-     */
-    Action = 'Action',
-    TokenPolicyId = 'TokenPolicyId',
-    TokenAssetName = 'TokenAssetName',
-    ReserveA = 'ReserveA',
-    ReserveB = 'ReserveB',
-
-    /**
-     * Swap/wallet info.
-     */
-    SenderPubKeyHash = 'SenderPubKeyHash',
-    SenderStakingKeyHash = 'SenderStakingKeyHash',
-    SenderKeyHashes = 'SenderKeyHashes',
-    ReceiverPubKeyHash = 'ReceiverPubKeyHash',
-    ReceiverStakingKeyHash = 'ReceiverStakingKeyHash',
-    SwapInAmount = 'SwapInAmount',
-    SwapInTokenPolicyId = 'SwapInTokenPolicyId',
-    SwapInTokenAssetName = 'SwapInTokenAssetName',
-    SwapOutTokenPolicyId = 'SwapOutTokenPolicyId',
-    SwapOutTokenAssetName = 'SwapOutTokenAssetName',
-    MinReceive = 'MinReceive',
-    Expiration = 'Expiration',
-    AllowPartialFill = 'AllowPartialFill',
-    Direction = 'Direction',
-
-    /**
-     * Trading fees.
-     */
-    TotalFees = 'TotalFees',
-    BatcherFee = 'BatcherFee',
-    DepositFee = 'DepositFee',
-    ScooperFee = 'ScooperFee',
-    BaseFee = 'BaseFee',
-    FeeSharingNumerator = 'FeeSharingNumerator',
->>>>>>> a78ac02c
 
   /**
    * LP info.

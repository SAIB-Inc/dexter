--- conflicted
+++ resolved
@@ -1,7 +1,7 @@
 import { DatumParameters, DefinitionConstr, DefinitionField } from './types';
-import { datumJsonToCbor } from 'lucid-cardano';
 import { DatumParameterKey } from './constants';
 import _ from 'lodash';
+import { datumJsonToCbor } from '@app/utils';
 
 export class DefinitionBuilder {
   private _definition: DefinitionConstr;
@@ -103,8 +103,6 @@
       field.bytes = parameterValue;
     }
 
-    // Key Value Pairs.
-    // { bytes: "SwapInTokenPolicyId" }, { bytes: "SwapInTokenAssetName" },
     if (Array.isArray(field) && field.every((item) => typeof item === 'object' && Object.keys(item).length === 1)) {
       field.forEach((value) => {
         return this.applyParameters(value, mappedParameters);
@@ -118,13 +116,14 @@
    * Recursively pull parameters from datum using definition template.
    */
   private extractParameters(definedDefinition: DefinitionField, templateDefinition: DefinitionField, foundParameters: DatumParameters = {}): DatumParameters {
+    if (! templateDefinition) return foundParameters;
+
     if (templateDefinition instanceof Function) {
       templateDefinition(definedDefinition, foundParameters);
 
       return foundParameters;
     }
 
-<<<<<<< HEAD
     if (templateDefinition instanceof Array) {
       templateDefinition
         .map((fieldParameter: DefinitionField, index: number) => {
@@ -134,16 +133,6 @@
           foundParameters = { ...foundParameters, ...parameters };
         });
     }
-=======
-    /**
-     * Recursively pull parameters from datum using definition template.
-     */
-    private extractParameters(definedDefinition: DefinitionField, templateDefinition: DefinitionField, foundParameters: DatumParameters = {}): DatumParameters {
-        if (! templateDefinition) return foundParameters;
-
-        if (templateDefinition instanceof Function) {
-            templateDefinition(definedDefinition, foundParameters);
->>>>>>> a78ac02c
 
     if ('fields' in definedDefinition) {
       if (!('fields' in templateDefinition)) {
